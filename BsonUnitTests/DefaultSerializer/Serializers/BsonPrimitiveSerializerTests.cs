--- conflicted
+++ resolved
@@ -1,4 +1,4 @@
-﻿/* Copyright 2010-2011 10gen Inc.
+﻿/* Copyright 2010 10gen Inc.
 *
 * Licensed under the Apache License, Version 2.0 (the "License");
 * you may not use this file except in compliance with the License.
@@ -15,10 +15,10 @@
 
 using System;
 using System.Collections.Generic;
-using System.Globalization;
 using System.IO;
 using System.Linq;
 using System.Text;
+using System.Xml;
 using NUnit.Framework;
 
 using MongoDB.Bson;
@@ -30,16 +30,26 @@
     [TestFixture]
     public class BooleanSerializerTests {
         public class TestClass {
-            public bool Boolean { get; set; }
+            public bool N;
+            [BsonRepresentation(BsonType.Boolean)]
+            public bool B;
+            [BsonRepresentation(BsonType.Double)]
+            public bool D;
+            [BsonRepresentation(BsonType.Int32)]
+            public bool I;
+            [BsonRepresentation(BsonType.Int64)]
+            public bool L;
+            [BsonRepresentation(BsonType.String)]
+            public bool S;
         }
 
         [Test]
         public void TestFalse() {
             var obj = new TestClass {
-                Boolean = false
-            };
-            var json = obj.ToJson();
-            var expected = "{ 'Boolean' : false }".Replace("'", "\"");
+                N = false, B = false, D = false, I = false, L = false, S = false
+            };
+            var json = obj.ToJson();
+            var expected = "{ 'N' : false, 'B' : false, 'D' : 0, 'I' : 0, 'L' : 0, 'S' : 'false' }".Replace("'", "\"");
             Assert.AreEqual(expected, json);
 
             var bson = obj.ToBson();
@@ -50,10 +60,10 @@
         [Test]
         public void TestTrue() {
             var obj = new TestClass {
-                Boolean = true
-            };
-            var json = obj.ToJson();
-            var expected = "{ 'Boolean' : true }".Replace("'", "\"");
+                N = true, B = true, D = true, I = true, L = true, S = true
+            };
+            var json = obj.ToJson();
+            var expected = "{ 'N' : true, 'B' : true, 'D' : 1, 'I' : 1, 'L' : 1, 'S' : 'true' }".Replace("'", "\"");
             Assert.AreEqual(expected, json);
 
             var bson = obj.ToBson();
@@ -65,169 +75,479 @@
     [TestFixture]
     public class DateTimeSerializerTests {
         public class TestClass {
+            public DateTime Default;
             [BsonDateTimeOptions(Kind = DateTimeKind.Local)]
-            public DateTime DateTime { get; set; }
-        }
+            public DateTime Local;
+            [BsonDateTimeOptions(Kind = DateTimeKind.Unspecified)]
+            public DateTime Unspecified;
+            [BsonDateTimeOptions(Kind = DateTimeKind.Utc)]
+            public DateTime Utc;
+            [BsonDateTimeOptions(Representation = BsonType.Int64)]
+            public DateTime Ticks;
+            [BsonDateTimeOptions(Representation = BsonType.String)]
+            public DateTime String;
+            [BsonDateTimeOptions(Representation = BsonType.String, DateOnly = true)]
+            public DateTime DateOnlyString;
+            [BsonDateTimeOptions(Representation = BsonType.Document)]
+            public DateTime Document;
+        }
+
+        private static string expectedTemplate = 
+            "{ 'Default' : #Default, 'Local' : #Local, 'Unspecified' : #Unspecified, 'Utc' : #Utc, 'Ticks' : #Ticks, 'String' : '#String', 'DateOnlyString' : '#DateOnlyString', 'Document' : #Document }";
 
         [Test]
         public void TestMinLocal() {
-            var obj = new TestClass {
-                DateTime = DateTime.SpecifyKind(DateTime.MinValue, DateTimeKind.Local)
-            };
-            long milliseconds = (long) (DateTime.MinValue - BsonConstants.UnixEpoch).TotalMilliseconds;
-            var json = obj.ToJson();
-            var expected = ("{ 'DateTime' : { '$date' : " + milliseconds.ToString() + " } }").Replace("'", "\"");
-            Assert.AreEqual(expected, json);
-
-            var bson = obj.ToBson();
-            var rehydrated = BsonSerializer.Deserialize<TestClass>(bson);
-            Assert.IsTrue(bson.SequenceEqual(rehydrated.ToBson()));
+            var minLocal = DateTime.SpecifyKind(DateTime.MinValue, DateTimeKind.Local);
+            var obj = new TestClass {
+                Default = minLocal,
+                Local = minLocal,
+                Unspecified = minLocal,
+                Utc = minLocal,
+                Ticks = minLocal,
+                String = minLocal,
+                DateOnlyString = minLocal.Date,
+                Document = minLocal
+            };
+            var json = obj.ToJson();
+            var expected = expectedTemplate;
+            expected = expected.Replace("#Default", "{ '$date' : -62135596800000 }");
+            expected = expected.Replace("#Local", "{ '$date' : -62135596800000 }");
+            expected = expected.Replace("#Unspecified", "{ '$date' : -62135596800000 }");
+            expected = expected.Replace("#Utc", "{ '$date' : -62135596800000 }");
+            expected = expected.Replace("#Ticks", "0");
+            expected = expected.Replace("#String", "0001-01-01T00:00:00Z");
+            expected = expected.Replace("#DateOnlyString", "0001-01-01");
+            expected = expected.Replace("#Document", "{ 'DateTime' : { '$date' : -62135596800000 }, 'Ticks' : 0 }");
+            expected = expected.Replace("'", "\"");
+            Assert.AreEqual(expected, json);
+
+            var bson = obj.ToBson();
+            var rehydrated = BsonSerializer.Deserialize<TestClass>(bson);
+            Assert.AreEqual(DateTime.MinValue, rehydrated.Default);
+            Assert.AreEqual(DateTime.MinValue, rehydrated.Local);
+            Assert.AreEqual(DateTime.MinValue, rehydrated.Unspecified);
+            Assert.AreEqual(DateTime.MinValue, rehydrated.Utc);
+            Assert.AreEqual(DateTime.MinValue, rehydrated.Ticks);
+            Assert.AreEqual(DateTime.MinValue, rehydrated.String);
+            Assert.AreEqual(DateTime.MinValue.Date, rehydrated.DateOnlyString);
+            Assert.AreEqual(DateTime.MinValue, rehydrated.Document);
+            Assert.AreEqual(DateTimeKind.Utc, rehydrated.Default.Kind);
+            Assert.AreEqual(DateTimeKind.Local, rehydrated.Local.Kind);
+            Assert.AreEqual(DateTimeKind.Unspecified, rehydrated.Unspecified.Kind);
+            Assert.AreEqual(DateTimeKind.Utc, rehydrated.Utc.Kind);
+            Assert.AreEqual(DateTimeKind.Utc, rehydrated.Ticks.Kind);
+            Assert.AreEqual(DateTimeKind.Utc, rehydrated.String.Kind);
+            Assert.AreEqual(DateTimeKind.Utc, rehydrated.DateOnlyString.Kind);
+            Assert.AreEqual(DateTimeKind.Utc, rehydrated.Document.Kind);
         }
 
         [Test]
         public void TestMinUnspecified() {
-            var obj = new TestClass {
-                DateTime = DateTime.SpecifyKind(DateTime.MinValue, DateTimeKind.Unspecified)
-            };
-            long milliseconds = (long) (DateTime.MinValue - BsonConstants.UnixEpoch).TotalMilliseconds;
-            var json = obj.ToJson();
-            var expected = ("{ 'DateTime' : { '$date' : " + milliseconds.ToString() + " } }").Replace("'", "\"");
-            Assert.AreEqual(expected, json);
-
-            var bson = obj.ToBson();
-            var rehydrated = BsonSerializer.Deserialize<TestClass>(bson);
-            Assert.IsTrue(bson.SequenceEqual(rehydrated.ToBson()));
+            var minUnspecified = DateTime.SpecifyKind(DateTime.MinValue, DateTimeKind.Unspecified);
+            var obj = new TestClass {
+                Default = minUnspecified,
+                Local = minUnspecified,
+                Unspecified = minUnspecified,
+                Utc = minUnspecified,
+                Ticks = minUnspecified,
+                String = minUnspecified,
+                DateOnlyString = minUnspecified.Date,
+                Document = minUnspecified
+            };
+            var json = obj.ToJson();
+            var expected = expectedTemplate;
+            expected = expected.Replace("#Default", "{ '$date' : -62135596800000 }");
+            expected = expected.Replace("#Local", "{ '$date' : -62135596800000 }");
+            expected = expected.Replace("#Unspecified", "{ '$date' : -62135596800000 }");
+            expected = expected.Replace("#Utc", "{ '$date' : -62135596800000 }");
+            expected = expected.Replace("#Ticks", "0");
+            expected = expected.Replace("#String", "0001-01-01T00:00:00Z");
+            expected = expected.Replace("#DateOnlyString", "0001-01-01");
+            expected = expected.Replace("#Document", "{ 'DateTime' : { '$date' : -62135596800000 }, 'Ticks' : 0 }");
+            expected = expected.Replace("'", "\"");
+            Assert.AreEqual(expected, json);
+
+            var bson = obj.ToBson();
+            var rehydrated = BsonSerializer.Deserialize<TestClass>(bson);
+            Assert.AreEqual(DateTime.MinValue, rehydrated.Default);
+            Assert.AreEqual(DateTime.MinValue, rehydrated.Local);
+            Assert.AreEqual(DateTime.MinValue, rehydrated.Unspecified);
+            Assert.AreEqual(DateTime.MinValue, rehydrated.Utc);
+            Assert.AreEqual(DateTime.MinValue, rehydrated.Ticks);
+            Assert.AreEqual(DateTime.MinValue, rehydrated.String);
+            Assert.AreEqual(DateTime.MinValue.Date, rehydrated.DateOnlyString);
+            Assert.AreEqual(DateTime.MinValue, rehydrated.Document);
+            Assert.AreEqual(DateTimeKind.Utc, rehydrated.Default.Kind);
+            Assert.AreEqual(DateTimeKind.Local, rehydrated.Local.Kind);
+            Assert.AreEqual(DateTimeKind.Unspecified, rehydrated.Unspecified.Kind);
+            Assert.AreEqual(DateTimeKind.Utc, rehydrated.Utc.Kind);
+            Assert.AreEqual(DateTimeKind.Utc, rehydrated.Ticks.Kind);
+            Assert.AreEqual(DateTimeKind.Utc, rehydrated.String.Kind);
+            Assert.AreEqual(DateTimeKind.Utc, rehydrated.DateOnlyString.Kind);
+            Assert.AreEqual(DateTimeKind.Utc, rehydrated.Document.Kind);
         }
 
         [Test]
         public void TestMinUtc() {
-            var obj = new TestClass {
-                DateTime = DateTime.SpecifyKind(DateTime.MinValue, DateTimeKind.Utc)
-            };
-            long milliseconds = (long) (DateTime.MinValue - BsonConstants.UnixEpoch).TotalMilliseconds;
-            var json = obj.ToJson();
-            var expected = ("{ 'DateTime' : { '$date' : " + milliseconds.ToString() + " } }").Replace("'", "\"");
-            Assert.AreEqual(expected, json);
-
-            var bson = obj.ToBson();
-            var rehydrated = BsonSerializer.Deserialize<TestClass>(bson);
-            Assert.IsTrue(bson.SequenceEqual(rehydrated.ToBson()));
+            var minUtc = DateTime.SpecifyKind(DateTime.MinValue, DateTimeKind.Utc);
+            var obj = new TestClass {
+                Default = minUtc,
+                Local = minUtc,
+                Unspecified = minUtc,
+                Utc = minUtc,
+                Ticks = minUtc,
+                String = minUtc,
+                DateOnlyString = minUtc.Date,
+                Document = minUtc
+            };
+            var json = obj.ToJson();
+            var expected = expectedTemplate;
+            expected = expected.Replace("#Default", "{ '$date' : -62135596800000 }");
+            expected = expected.Replace("#Local", "{ '$date' : -62135596800000 }");
+            expected = expected.Replace("#Unspecified", "{ '$date' : -62135596800000 }");
+            expected = expected.Replace("#Utc", "{ '$date' : -62135596800000 }");
+            expected = expected.Replace("#Ticks", "0");
+            expected = expected.Replace("#String", "0001-01-01T00:00:00Z");
+            expected = expected.Replace("#DateOnlyString", "0001-01-01");
+            expected = expected.Replace("#Document", "{ 'DateTime' : { '$date' : -62135596800000 }, 'Ticks' : 0 }");
+            expected = expected.Replace("'", "\"");
+            Assert.AreEqual(expected, json);
+
+            var bson = obj.ToBson();
+            var rehydrated = BsonSerializer.Deserialize<TestClass>(bson);
+            Assert.AreEqual(DateTime.MinValue, rehydrated.Default);
+            Assert.AreEqual(DateTime.MinValue, rehydrated.Local);
+            Assert.AreEqual(DateTime.MinValue, rehydrated.Unspecified);
+            Assert.AreEqual(DateTime.MinValue, rehydrated.Utc);
+            Assert.AreEqual(DateTime.MinValue, rehydrated.Ticks);
+            Assert.AreEqual(DateTime.MinValue, rehydrated.String);
+            Assert.AreEqual(DateTime.MinValue.Date, rehydrated.DateOnlyString);
+            Assert.AreEqual(DateTime.MinValue, rehydrated.Document);
+            Assert.AreEqual(DateTimeKind.Utc, rehydrated.Default.Kind);
+            Assert.AreEqual(DateTimeKind.Local, rehydrated.Local.Kind);
+            Assert.AreEqual(DateTimeKind.Unspecified, rehydrated.Unspecified.Kind);
+            Assert.AreEqual(DateTimeKind.Utc, rehydrated.Utc.Kind);
+            Assert.AreEqual(DateTimeKind.Utc, rehydrated.Ticks.Kind);
+            Assert.AreEqual(DateTimeKind.Utc, rehydrated.String.Kind);
+            Assert.AreEqual(DateTimeKind.Utc, rehydrated.DateOnlyString.Kind);
+            Assert.AreEqual(DateTimeKind.Utc, rehydrated.Document.Kind);
         }
 
         [Test]
         public void TestMaxLocal() {
-            var obj = new TestClass {
-                DateTime = DateTime.SpecifyKind(DateTime.MaxValue, DateTimeKind.Local)
-            };
-            long milliseconds = (long) (DateTime.MaxValue - BsonConstants.UnixEpoch).TotalMilliseconds;
-            var json = obj.ToJson();
-            var expected = ("{ 'DateTime' : { '$date' : " + milliseconds.ToString() + " } }").Replace("'", "\"");
-            Assert.AreEqual(expected, json);
-
-            var bson = obj.ToBson();
-            var rehydrated = BsonSerializer.Deserialize<TestClass>(bson);
-            Assert.IsTrue(bson.SequenceEqual(rehydrated.ToBson()));
+            var maxLocal = DateTime.SpecifyKind(DateTime.MaxValue, DateTimeKind.Local);
+            var obj = new TestClass {
+                Default = maxLocal,
+                Local = maxLocal,
+                Unspecified = maxLocal,
+                Utc = maxLocal,
+                Ticks = maxLocal,
+                String = maxLocal,
+                DateOnlyString = maxLocal.Date,
+                Document = maxLocal
+            };
+            var json = obj.ToJson();
+            var expected = expectedTemplate;
+            expected = expected.Replace("#Default", "{ '$date' : 253402300800000 }");
+            expected = expected.Replace("#Local", "{ '$date' : 253402300800000 }");
+            expected = expected.Replace("#Unspecified", "{ '$date' : 253402300800000 }");
+            expected = expected.Replace("#Utc", "{ '$date' : 253402300800000 }");
+            expected = expected.Replace("#Ticks", "3155378975999999999");
+            expected = expected.Replace("#String", "9999-12-31T23:59:59.9999999Z");
+            expected = expected.Replace("#DateOnlyString", "9999-12-31");
+            expected = expected.Replace("#Document", "{ 'DateTime' : { '$date' : 253402300800000 }, 'Ticks' : 3155378975999999999 }");
+            expected = expected.Replace("'", "\"");
+            Assert.AreEqual(expected, json);
+
+            var bson = obj.ToBson();
+            var rehydrated = BsonSerializer.Deserialize<TestClass>(bson);
+            Assert.AreEqual(DateTime.MaxValue, rehydrated.Default);
+            Assert.AreEqual(DateTime.MaxValue, rehydrated.Local);
+            Assert.AreEqual(DateTime.MaxValue, rehydrated.Unspecified);
+            Assert.AreEqual(DateTime.MaxValue, rehydrated.Utc);
+            Assert.AreEqual(DateTime.MaxValue, rehydrated.Ticks);
+            Assert.AreEqual(DateTime.MaxValue, rehydrated.String);
+            Assert.AreEqual(DateTime.MaxValue.Date, rehydrated.DateOnlyString);
+            Assert.AreEqual(DateTime.MaxValue, rehydrated.Document);
+            Assert.AreEqual(DateTimeKind.Utc, rehydrated.Default.Kind);
+            Assert.AreEqual(DateTimeKind.Local, rehydrated.Local.Kind);
+            Assert.AreEqual(DateTimeKind.Unspecified, rehydrated.Unspecified.Kind);
+            Assert.AreEqual(DateTimeKind.Utc, rehydrated.Utc.Kind);
+            Assert.AreEqual(DateTimeKind.Utc, rehydrated.Ticks.Kind);
+            Assert.AreEqual(DateTimeKind.Utc, rehydrated.String.Kind);
+            Assert.AreEqual(DateTimeKind.Utc, rehydrated.DateOnlyString.Kind);
+            Assert.AreEqual(DateTimeKind.Utc, rehydrated.Document.Kind);
         }
 
         [Test]
         public void TestMaxUnspecified() {
-            var obj = new TestClass {
-                DateTime = DateTime.SpecifyKind(DateTime.MaxValue, DateTimeKind.Unspecified)
-            };
-            long milliseconds = (long) (DateTime.MaxValue - BsonConstants.UnixEpoch).TotalMilliseconds;
-            var json = obj.ToJson();
-            var expected = ("{ 'DateTime' : { '$date' : " + milliseconds.ToString() + " } }").Replace("'", "\"");
-            Assert.AreEqual(expected, json);
-
-            var bson = obj.ToBson();
-            var rehydrated = BsonSerializer.Deserialize<TestClass>(bson);
-            Assert.IsTrue(bson.SequenceEqual(rehydrated.ToBson()));
+            var maxUnspecified = DateTime.SpecifyKind(DateTime.MaxValue, DateTimeKind.Unspecified);
+            var obj = new TestClass {
+                Default = maxUnspecified,
+                Local = maxUnspecified,
+                Unspecified = maxUnspecified,
+                Utc = maxUnspecified,
+                Ticks = maxUnspecified,
+                String = maxUnspecified,
+                DateOnlyString = maxUnspecified.Date,
+                Document = maxUnspecified
+            };
+            var json = obj.ToJson();
+            var expected = expectedTemplate;
+            expected = expected.Replace("#Default", "{ '$date' : 253402300800000 }");
+            expected = expected.Replace("#Local", "{ '$date' : 253402300800000 }");
+            expected = expected.Replace("#Unspecified", "{ '$date' : 253402300800000 }");
+            expected = expected.Replace("#Utc", "{ '$date' : 253402300800000 }");
+            expected = expected.Replace("#Ticks", "3155378975999999999");
+            expected = expected.Replace("#String", "9999-12-31T23:59:59.9999999Z");
+            expected = expected.Replace("#DateOnlyString", "9999-12-31");
+            expected = expected.Replace("#Document", "{ 'DateTime' : { '$date' : 253402300800000 }, 'Ticks' : 3155378975999999999 }");
+            expected = expected.Replace("'", "\"");
+            Assert.AreEqual(expected, json);
+
+            var bson = obj.ToBson();
+            var rehydrated = BsonSerializer.Deserialize<TestClass>(bson);
+            Assert.AreEqual(DateTime.MaxValue, rehydrated.Default);
+            Assert.AreEqual(DateTime.MaxValue, rehydrated.Local);
+            Assert.AreEqual(DateTime.MaxValue, rehydrated.Unspecified);
+            Assert.AreEqual(DateTime.MaxValue, rehydrated.Utc);
+            Assert.AreEqual(DateTime.MaxValue, rehydrated.Ticks);
+            Assert.AreEqual(DateTime.MaxValue, rehydrated.String);
+            Assert.AreEqual(DateTime.MaxValue.Date, rehydrated.DateOnlyString);
+            Assert.AreEqual(DateTime.MaxValue, rehydrated.Document);
+            Assert.AreEqual(DateTimeKind.Utc, rehydrated.Default.Kind);
+            Assert.AreEqual(DateTimeKind.Local, rehydrated.Local.Kind);
+            Assert.AreEqual(DateTimeKind.Unspecified, rehydrated.Unspecified.Kind);
+            Assert.AreEqual(DateTimeKind.Utc, rehydrated.Utc.Kind);
+            Assert.AreEqual(DateTimeKind.Utc, rehydrated.Ticks.Kind);
+            Assert.AreEqual(DateTimeKind.Utc, rehydrated.String.Kind);
+            Assert.AreEqual(DateTimeKind.Utc, rehydrated.DateOnlyString.Kind);
+            Assert.AreEqual(DateTimeKind.Utc, rehydrated.Document.Kind);
         }
 
         [Test]
         public void TestMaxUtc() {
-            var obj = new TestClass {
-                DateTime = DateTime.SpecifyKind(DateTime.MaxValue, DateTimeKind.Utc)
-            };
-            long milliseconds = (long) (DateTime.MaxValue - BsonConstants.UnixEpoch).TotalMilliseconds;
-            var json = obj.ToJson();
-            var expected = ("{ 'DateTime' : { '$date' : " + milliseconds.ToString() + " } }").Replace("'", "\"");
-            Assert.AreEqual(expected, json);
-
-            var bson = obj.ToBson();
-            var rehydrated = BsonSerializer.Deserialize<TestClass>(bson);
-            Assert.IsTrue(bson.SequenceEqual(rehydrated.ToBson()));
+            var maxUtc = DateTime.SpecifyKind(DateTime.MaxValue, DateTimeKind.Utc);
+            var obj = new TestClass {
+                Default = maxUtc,
+                Local = maxUtc,
+                Unspecified = maxUtc,
+                Utc = maxUtc,
+                Ticks = maxUtc,
+                String = maxUtc,
+                DateOnlyString = maxUtc.Date,
+                Document = maxUtc
+            };
+            var json = obj.ToJson();
+            var expected = expectedTemplate;
+            expected = expected.Replace("#Default", "{ '$date' : 253402300800000 }");
+            expected = expected.Replace("#Local", "{ '$date' : 253402300800000 }");
+            expected = expected.Replace("#Unspecified", "{ '$date' : 253402300800000 }");
+            expected = expected.Replace("#Utc", "{ '$date' : 253402300800000 }");
+            expected = expected.Replace("#Ticks", "3155378975999999999");
+            expected = expected.Replace("#String", "9999-12-31T23:59:59.9999999Z");
+            expected = expected.Replace("#DateOnlyString", "9999-12-31");
+            expected = expected.Replace("#Document", "{ 'DateTime' : { '$date' : 253402300800000 }, 'Ticks' : 3155378975999999999 }");
+            expected = expected.Replace("'", "\"");
+            Assert.AreEqual(expected, json);
+
+            var bson = obj.ToBson();
+            var rehydrated = BsonSerializer.Deserialize<TestClass>(bson);
+            Assert.AreEqual(DateTime.MaxValue, rehydrated.Default);
+            Assert.AreEqual(DateTime.MaxValue, rehydrated.Local);
+            Assert.AreEqual(DateTime.MaxValue, rehydrated.Unspecified);
+            Assert.AreEqual(DateTime.MaxValue, rehydrated.Utc);
+            Assert.AreEqual(DateTime.MaxValue, rehydrated.Ticks);
+            Assert.AreEqual(DateTime.MaxValue, rehydrated.String);
+            Assert.AreEqual(DateTime.MaxValue.Date, rehydrated.DateOnlyString);
+            Assert.AreEqual(DateTime.MaxValue, rehydrated.Document);
+            Assert.AreEqual(DateTimeKind.Utc, rehydrated.Default.Kind);
+            Assert.AreEqual(DateTimeKind.Local, rehydrated.Local.Kind);
+            Assert.AreEqual(DateTimeKind.Unspecified, rehydrated.Unspecified.Kind);
+            Assert.AreEqual(DateTimeKind.Utc, rehydrated.Utc.Kind);
+            Assert.AreEqual(DateTimeKind.Utc, rehydrated.Ticks.Kind);
+            Assert.AreEqual(DateTimeKind.Utc, rehydrated.String.Kind);
+            Assert.AreEqual(DateTimeKind.Utc, rehydrated.DateOnlyString.Kind);
+            Assert.AreEqual(DateTimeKind.Utc, rehydrated.Document.Kind);
         }
 
         [Test]
         public void TestLocal() {
-            var obj = new TestClass {
-                DateTime = new DateTime(2010, 10, 08, 13, 30, 0, DateTimeKind.Local)
-            };
-            long milliseconds = (long) (obj.DateTime.ToUniversalTime() - BsonConstants.UnixEpoch).TotalMilliseconds;
-            var json = obj.ToJson();
-            var expected = ("{ 'DateTime' : { '$date' : " + milliseconds.ToString() + " } }").Replace("'", "\"");
-            Assert.AreEqual(expected, json);
-
-            var bson = obj.ToBson();
-            var rehydrated = BsonSerializer.Deserialize<TestClass>(bson);
-            Assert.IsTrue(bson.SequenceEqual(rehydrated.ToBson()));
+            var local = DateTime.Now;
+            var utc = local.ToUniversalTime();
+            var obj = new TestClass {
+                Default = local,
+                Local = local,
+                Unspecified = local,
+                Utc = local,
+                Ticks = local,
+                String = local,
+                DateOnlyString = local.Date,
+                Document = local
+            };
+            var json = obj.ToJson();
+            var expected = expectedTemplate;
+            var milliseconds = (long) (utc - BsonConstants.UnixEpoch).TotalMilliseconds;
+            var utcJson = "{ '$date' : # }".Replace("#", milliseconds.ToString());
+            expected = expected.Replace("#Default", utcJson);
+            expected = expected.Replace("#Local", utcJson);
+            expected = expected.Replace("#Unspecified", utcJson);
+            expected = expected.Replace("#Utc", utcJson);
+            expected = expected.Replace("#Ticks", utc.Ticks.ToString());
+            expected = expected.Replace("#String", XmlConvert.ToString(local, XmlDateTimeSerializationMode.RoundtripKind));
+            expected = expected.Replace("#DateOnlyString", local.Date.ToString("yyyy-MM-dd"));
+            expected = expected.Replace("#Document", "{ 'DateTime' : #D, 'Ticks' : #T }".Replace("#D", utcJson).Replace("#T", utc.Ticks.ToString()));
+            expected = expected.Replace("'", "\"");
+            Assert.AreEqual(expected, json);
+
+            var bson = obj.ToBson();
+            var rehydrated = BsonSerializer.Deserialize<TestClass>(bson);
+            var utcTruncated = BsonConstants.UnixEpoch.AddMilliseconds(milliseconds); // loss of precision
+            var localTruncated = utcTruncated.ToLocalTime();
+            Assert.AreEqual(utcTruncated, rehydrated.Default);
+            Assert.AreEqual(localTruncated, rehydrated.Local);
+            Assert.AreEqual(localTruncated, rehydrated.Unspecified);
+            Assert.AreEqual(utcTruncated, rehydrated.Utc);
+            Assert.AreEqual(utc, rehydrated.Ticks);
+            Assert.AreEqual(utc, rehydrated.String);
+            Assert.AreEqual(local.Date, rehydrated.DateOnlyString);
+            Assert.AreEqual(utc, rehydrated.Document);
+            Assert.AreEqual(DateTimeKind.Utc, rehydrated.Default.Kind);
+            Assert.AreEqual(DateTimeKind.Local, rehydrated.Local.Kind);
+            Assert.AreEqual(DateTimeKind.Unspecified, rehydrated.Unspecified.Kind);
+            Assert.AreEqual(DateTimeKind.Utc, rehydrated.Utc.Kind);
+            Assert.AreEqual(DateTimeKind.Utc, rehydrated.Ticks.Kind);
+            Assert.AreEqual(DateTimeKind.Utc, rehydrated.String.Kind);
+            Assert.AreEqual(DateTimeKind.Utc, rehydrated.DateOnlyString.Kind);
+            Assert.AreEqual(DateTimeKind.Utc, rehydrated.Document.Kind);
         }
 
         [Test]
         public void TestUnspecified() {
-            var obj = new TestClass {
-                DateTime = new DateTime(2010, 10, 08, 13, 30, 0, DateTimeKind.Unspecified)
-            };
-            long milliseconds = (long) (obj.DateTime.ToUniversalTime() - BsonConstants.UnixEpoch).TotalMilliseconds;
-            var json = obj.ToJson();
-            var expected = ("{ 'DateTime' : { '$date' : " + milliseconds.ToString() + " } }").Replace("'", "\"");
-            Assert.AreEqual(expected, json);
-
-            var bson = obj.ToBson();
-            var rehydrated = BsonSerializer.Deserialize<TestClass>(bson);
-            Assert.IsTrue(bson.SequenceEqual(rehydrated.ToBson()));
+            var unspecified = DateTime.SpecifyKind(DateTime.Now, DateTimeKind.Unspecified);
+            var utc = unspecified.ToUniversalTime();
+            var obj = new TestClass {
+                Default = unspecified,
+                Local = unspecified,
+                Unspecified = unspecified,
+                Utc = unspecified,
+                Ticks = unspecified,
+                String = unspecified,
+                DateOnlyString = unspecified.Date,
+                Document = unspecified
+            };
+            var json = obj.ToJson();
+            var expected = expectedTemplate;
+            var milliseconds = (long) (utc - BsonConstants.UnixEpoch).TotalMilliseconds;
+            var utcJson = "{ '$date' : # }".Replace("#", milliseconds.ToString());
+            expected = expected.Replace("#Default", utcJson);
+            expected = expected.Replace("#Local", utcJson);
+            expected = expected.Replace("#Unspecified", utcJson);
+            expected = expected.Replace("#Utc", utcJson);
+            expected = expected.Replace("#Ticks", utc.Ticks.ToString());
+            expected = expected.Replace("#String", XmlConvert.ToString(unspecified, XmlDateTimeSerializationMode.RoundtripKind));
+            expected = expected.Replace("#DateOnlyString", unspecified.Date.ToString("yyyy-MM-dd"));
+            expected = expected.Replace("#Document", "{ 'DateTime' : #D, 'Ticks' : #T }".Replace("#D", utcJson).Replace("#T", utc.Ticks.ToString()));
+            expected = expected.Replace("'", "\"");
+            Assert.AreEqual(expected, json);
+
+            var bson = obj.ToBson();
+            var rehydrated = BsonSerializer.Deserialize<TestClass>(bson);
+            var utcTruncated = BsonConstants.UnixEpoch.AddMilliseconds(milliseconds); // loss of precision
+            var localTruncated = utcTruncated.ToLocalTime();
+            Assert.AreEqual(utcTruncated, rehydrated.Default);
+            Assert.AreEqual(localTruncated, rehydrated.Local);
+            Assert.AreEqual(localTruncated, rehydrated.Unspecified);
+            Assert.AreEqual(utcTruncated, rehydrated.Utc);
+            Assert.AreEqual(utc, rehydrated.Ticks);
+            Assert.AreEqual(utc, rehydrated.String);
+            Assert.AreEqual(unspecified.Date, rehydrated.DateOnlyString);
+            Assert.AreEqual(utc, rehydrated.Document);
+            Assert.AreEqual(DateTimeKind.Utc, rehydrated.Default.Kind);
+            Assert.AreEqual(DateTimeKind.Local, rehydrated.Local.Kind);
+            Assert.AreEqual(DateTimeKind.Unspecified, rehydrated.Unspecified.Kind);
+            Assert.AreEqual(DateTimeKind.Utc, rehydrated.Utc.Kind);
+            Assert.AreEqual(DateTimeKind.Utc, rehydrated.Ticks.Kind);
+            Assert.AreEqual(DateTimeKind.Utc, rehydrated.String.Kind);
+            Assert.AreEqual(DateTimeKind.Utc, rehydrated.DateOnlyString.Kind);
+            Assert.AreEqual(DateTimeKind.Utc, rehydrated.Document.Kind);
         }
 
         [Test]
         public void TestUtc() {
-            var obj = new TestClass {
-                DateTime = new DateTime(2010, 10, 08, 13, 30, 0, DateTimeKind.Utc)
-            };
-            long milliseconds = (long) (obj.DateTime - BsonConstants.UnixEpoch).TotalMilliseconds;
-            var json = obj.ToJson();
-            var expected = ("{ 'DateTime' : { '$date' : " + milliseconds.ToString() + " } }").Replace("'", "\"");
-            Assert.AreEqual(expected, json);
-
-            var bson = obj.ToBson();
-            var rehydrated = BsonSerializer.Deserialize<TestClass>(bson);
-            Assert.IsTrue(bson.SequenceEqual(rehydrated.ToBson()));
+            var utc = DateTime.UtcNow;
+            var obj = new TestClass {
+                Default = utc,
+                Local = utc,
+                Unspecified = utc,
+                Utc = utc,
+                Ticks = utc,
+                String = utc,
+                DateOnlyString = utc.Date,
+                Document = utc
+            };
+            var json = obj.ToJson();
+            var expected = expectedTemplate;
+            var milliseconds = (long) (utc - BsonConstants.UnixEpoch).TotalMilliseconds;
+            var utcJson = "{ '$date' : # }".Replace("#", milliseconds.ToString());
+            expected = expected.Replace("#Default", utcJson);
+            expected = expected.Replace("#Local", utcJson);
+            expected = expected.Replace("#Unspecified", utcJson);
+            expected = expected.Replace("#Utc", utcJson);
+            expected = expected.Replace("#Ticks", utc.Ticks.ToString());
+            expected = expected.Replace("#String", XmlConvert.ToString(utc, XmlDateTimeSerializationMode.RoundtripKind));
+            expected = expected.Replace("#DateOnlyString", utc.Date.ToString("yyyy-MM-dd"));
+            expected = expected.Replace("#Document", "{ 'DateTime' : #D, 'Ticks' : #T }".Replace("#D", utcJson).Replace("#T", utc.Ticks.ToString()));
+            expected = expected.Replace("'", "\"");
+            Assert.AreEqual(expected, json);
+
+            var bson = obj.ToBson();
+            var rehydrated = BsonSerializer.Deserialize<TestClass>(bson);
+            var utcTruncated = BsonConstants.UnixEpoch.AddMilliseconds(milliseconds); // loss of precision
+            var localTruncated = utcTruncated.ToLocalTime();
+            Assert.AreEqual(utcTruncated, rehydrated.Default);
+            Assert.AreEqual(localTruncated, rehydrated.Local);
+            Assert.AreEqual(localTruncated, rehydrated.Unspecified);
+            Assert.AreEqual(utcTruncated, rehydrated.Utc);
+            Assert.AreEqual(utc, rehydrated.Ticks);
+            Assert.AreEqual(utc, rehydrated.String);
+            Assert.AreEqual(utc.Date, rehydrated.DateOnlyString);
+            Assert.AreEqual(utc, rehydrated.Document);
+            Assert.AreEqual(DateTimeKind.Utc, rehydrated.Default.Kind);
+            Assert.AreEqual(DateTimeKind.Local, rehydrated.Local.Kind);
+            Assert.AreEqual(DateTimeKind.Unspecified, rehydrated.Unspecified.Kind);
+            Assert.AreEqual(DateTimeKind.Utc, rehydrated.Utc.Kind);
+            Assert.AreEqual(DateTimeKind.Utc, rehydrated.Ticks.Kind);
+            Assert.AreEqual(DateTimeKind.Utc, rehydrated.String.Kind);
+            Assert.AreEqual(DateTimeKind.Utc, rehydrated.DateOnlyString.Kind);
+            Assert.AreEqual(DateTimeKind.Utc, rehydrated.Document.Kind);
         }
     }
 
     [TestFixture]
     public class DoubleSerializerTests {
         public class TestClass {
-<<<<<<< HEAD
-            public double Double { get; set; }
-=======
             public double D;
-            [BsonRepresentation(BsonType.Int32, AllowTruncation=true)]
+            [BsonRepresentation(BsonType.Int32)]
             public double I;
-            [BsonRepresentation(BsonType.Int64, AllowTruncation = true)]
+            [BsonRepresentation(BsonType.Int64)]
             public double L;
             [BsonRepresentation(BsonType.String)]
             public double S;
->>>>>>> c4dd46d3
         }
 
         [Test]
         public void TestMin() {
             var obj = new TestClass {
-                Double = double.MinValue
-            };
-            var json = obj.ToJson();
-            var expected = ("{ 'Double' : " + double.MinValue.ToString(CultureInfo.InvariantCulture) + " }").Replace("'", "\"");
+                D = double.MinValue,
+                I = 0,
+                L = 0,
+                S = double.MinValue
+            };
+            var json = obj.ToJson();
+            var expected = "{ 'D' : #, 'I' : 0, 'L' : 0, 'S' : '#' }";
+            expected = expected.Replace("#", XmlConvert.ToString(double.MinValue));
+            expected = expected.Replace("'", "\"");
             Assert.AreEqual(expected, json);
 
             var bson = obj.ToBson();
@@ -238,10 +558,13 @@
         [Test]
         public void TestMinusOne() {
             var obj = new TestClass {
-                Double = -1.0
-            };
-            var json = obj.ToJson();
-            var expected = "{ 'Double' : -1 }".Replace("'", "\"");
+                D = -1.0,
+                I = -1.0,
+                L = -1.0,
+                S = -1.0
+            };
+            var json = obj.ToJson();
+            var expected = "{ 'D' : -1, 'I' : -1, 'L' : -1, 'S' : '-1' }".Replace("'", "\"");
             Assert.AreEqual(expected, json);
 
             var bson = obj.ToBson();
@@ -252,10 +575,13 @@
         [Test]
         public void TestZero() {
             var obj = new TestClass {
-                Double = 0.0
-            };
-            var json = obj.ToJson();
-            var expected = "{ 'Double' : 0 }".Replace("'", "\"");
+                D = 0.0,
+                I = 0.0,
+                L = 0.0,
+                S = 0.0
+            };
+            var json = obj.ToJson();
+            var expected = "{ 'D' : 0, 'I' : 0, 'L' : 0, 'S' : '0' }".Replace("'", "\"");
             Assert.AreEqual(expected, json);
 
             var bson = obj.ToBson();
@@ -266,10 +592,30 @@
         [Test]
         public void TestOne() {
             var obj = new TestClass {
-                Double = 1.0
-            };
-            var json = obj.ToJson();
-            var expected = "{ 'Double' : 1 }".Replace("'", "\"");
+                D = 1.0,
+                I = 1.0,
+                L = 1.0,
+                S = 1.0
+            };
+            var json = obj.ToJson();
+            var expected = "{ 'D' : 1, 'I' : 1, 'L' : 1, 'S' : '1' }".Replace("'", "\"");
+            Assert.AreEqual(expected, json);
+
+            var bson = obj.ToBson();
+            var rehydrated = BsonSerializer.Deserialize<TestClass>(bson);
+            Assert.IsTrue(bson.SequenceEqual(rehydrated.ToBson()));
+        }
+
+        [Test]
+        public void TestOnePointFive() {
+            var obj = new TestClass {
+                D = 1.5,
+                I = 1.5,
+                L = 1.5,
+                S = 1.5
+            };
+            var json = obj.ToJson();
+            var expected = "{ 'D' : 1.5, 'I' : 1, 'L' : 1, 'S' : '1.5' }".Replace("'", "\"");
             Assert.AreEqual(expected, json);
 
             var bson = obj.ToBson();
@@ -280,10 +626,15 @@
         [Test]
         public void TestMax() {
             var obj = new TestClass {
-                Double = double.MaxValue
-            };
-            var json = obj.ToJson();
-            var expected = ("{ 'Double' : " + double.MaxValue.ToString(CultureInfo.InvariantCulture) + " }").Replace("'", "\"");
+                D = double.MaxValue,
+                I = 0,
+                L = 0,
+                S = double.MaxValue
+            };
+            var json = obj.ToJson();
+            var expected = "{ 'D' : #, 'I' : 0, 'L' : 0, 'S' : '#' }";
+            expected = expected.Replace("#", XmlConvert.ToString(double.MaxValue));
+            expected = expected.Replace("'", "\"");
             Assert.AreEqual(expected, json);
 
             var bson = obj.ToBson();
@@ -294,10 +645,15 @@
         [Test]
         public void TestNaN() {
             var obj = new TestClass {
-                Double = double.NaN
-            };
-            var json = obj.ToJson();
-            var expected = "{ 'Double' : NaN }".Replace("'", "\"");
+                D = double.NaN,
+                I = 0,
+                L = 0,
+                S = double.NaN
+            };
+            var json = obj.ToJson();
+            var expected = "{ 'D' : #, 'I' : 0, 'L' : 0, 'S' : '#' }";
+            expected = expected.Replace("#", "NaN");
+            expected = expected.Replace("'", "\"");
             Assert.AreEqual(expected, json);
 
             var bson = obj.ToBson();
@@ -308,10 +664,15 @@
         [Test]
         public void TestNegativeInfinity() {
             var obj = new TestClass {
-                Double = double.NegativeInfinity
-            };
-            var json = obj.ToJson();
-            var expected = "{ 'Double' : -Infinity }".Replace("'", "\"");
+                D = double.NegativeInfinity,
+                I = 0,
+                L = 0,
+                S = double.NegativeInfinity
+            };
+            var json = obj.ToJson();
+            var expected = "{ 'D' : #, 'I' : 0, 'L' : 0, 'S' : '#' }";
+            expected = expected.Replace("#", "-INF");
+            expected = expected.Replace("'", "\"");
             Assert.AreEqual(expected, json);
 
             var bson = obj.ToBson();
@@ -322,10 +683,15 @@
         [Test]
         public void TestPositiveInfinity() {
             var obj = new TestClass {
-                Double = double.PositiveInfinity
-            };
-            var json = obj.ToJson();
-            var expected = "{ 'Double' : Infinity }".Replace("'", "\"");
+                D = double.PositiveInfinity,
+                I = 0,
+                L = 0,
+                S = double.PositiveInfinity
+            };
+            var json = obj.ToJson();
+            var expected = "{ 'D' : #, 'I' : 0, 'L' : 0, 'S' : '#' }";
+            expected = expected.Replace("#", "INF");
+            expected = expected.Replace("'", "\"");
             Assert.AreEqual(expected, json);
 
             var bson = obj.ToBson();
@@ -337,16 +703,23 @@
     [TestFixture]
     public class GuidSerializerTests {
         public class TestClass {
-            public Guid Guid { get; set; }
+            public Guid Binary { get; set; }
+            [BsonRepresentation(BsonType.String)]
+            public Guid String { get; set; }
         }
 
         [Test]
         public void TestEmpty() {
-            var obj = new TestClass {
-                Guid = Guid.Empty
-            };
-            var json = obj.ToJson();
-            var expected = ("{ 'Guid' : { '$binary' : 'AAAAAAAAAAAAAAAAAAAAAA==', '$type' : '03' } }").Replace("'", "\"");
+            var guid = Guid.Empty;
+            var obj = new TestClass {
+                Binary = guid,
+                String = guid
+            };
+            var json = obj.ToJson();
+            var expected = "{ 'Binary' : #B, 'String' : #S }";
+            expected = expected.Replace("#B", "{ '$binary' : 'AAAAAAAAAAAAAAAAAAAAAA==', '$type' : '03' }");
+            expected = expected.Replace("#S", "'00000000-0000-0000-0000-000000000000'");
+            expected = expected.Replace("'", "\"");
             Assert.AreEqual(expected, json);
 
             var bson = obj.ToBson();
@@ -356,12 +729,17 @@
 
         [Test]
         public void TestNew() {
-            var obj = new TestClass {
-                Guid = Guid.NewGuid()
-            };
-            var json = obj.ToJson();
-            var base64 = Convert.ToBase64String(obj.Guid.ToByteArray()).Replace("\\", "\\\\");
-            var expected = ("{ 'Guid' : { '$binary' : '" + base64 + "', '$type' : '03' } }").Replace("'", "\"");
+            var guid = Guid.NewGuid();
+            var obj = new TestClass {
+                Binary = guid,
+                String = guid
+            };
+            var json = obj.ToJson();
+            var base64 = Convert.ToBase64String(obj.Binary.ToByteArray()).Replace("\\", "\\\\");
+            var expected = "{ 'Binary' : #B, 'String' : #S }";
+            expected = expected.Replace("#B", "{ '$binary' : '" + base64 + "', '$type' : '03' }");
+            expected = expected.Replace("#S", "'" + guid.ToString() + "'");
+            expected = expected.Replace("'", "\"");
             Assert.AreEqual(expected, json);
 
             var bson = obj.ToBson();
@@ -373,16 +751,28 @@
     [TestFixture]
     public class Int32SerializerTests {
         public class TestClass {
-            public int Int32 { get; set; }
+            [BsonRepresentation(BsonType.Double)]
+            public int D;
+            [BsonRepresentation(BsonType.Int32)]
+            public int I;
+            [BsonRepresentation(BsonType.Int64)]
+            public int L;
+            [BsonRepresentation(BsonType.String)]
+            public int S;
         }
 
         [Test]
         public void TestMin() {
             var obj = new TestClass {
-                Int32 = int.MinValue
-            };
-            var json = obj.ToJson();
-            var expected = ("{ 'Int32' : " + int.MinValue.ToString() + " }").Replace("'", "\"");
+                D = int.MinValue,
+                I = int.MinValue,
+                L = int.MinValue,
+                S = int.MinValue
+            };
+            var json = obj.ToJson();
+            var expected = "{ 'D' : #, 'I' : #, 'L' : #, 'S' : '#' }";
+            expected = expected.Replace("#", int.MinValue.ToString());
+            expected = expected.Replace("'", "\"");
             Assert.AreEqual(expected, json);
 
             var bson = obj.ToBson();
@@ -393,10 +783,13 @@
         [Test]
         public void TestMinusOne() {
             var obj = new TestClass {
-                Int32 = -1
-            };
-            var json = obj.ToJson();
-            var expected = "{ 'Int32' : -1 }".Replace("'", "\"");
+                D = -1,
+                I = -1,
+                L = -1,
+                S = -1
+            };
+            var json = obj.ToJson();
+            var expected = "{ 'D' : -1, 'I' : -1, 'L' : -1, 'S' : '-1' }".Replace("'", "\"");
             Assert.AreEqual(expected, json);
 
             var bson = obj.ToBson();
@@ -407,10 +800,13 @@
         [Test]
         public void TestZero() {
             var obj = new TestClass {
-                Int32 = 0
-            };
-            var json = obj.ToJson();
-            var expected = "{ 'Int32' : 0 }".Replace("'", "\"");
+                D = 0,
+                I = 0,
+                L = 0,
+                S = 0
+            };
+            var json = obj.ToJson();
+            var expected = "{ 'D' : 0, 'I' : 0, 'L' : 0, 'S' : '0' }".Replace("'", "\"");
             Assert.AreEqual(expected, json);
 
             var bson = obj.ToBson();
@@ -421,10 +817,13 @@
         [Test]
         public void TestOne() {
             var obj = new TestClass {
-                Int32 = 1
-            };
-            var json = obj.ToJson();
-            var expected = "{ 'Int32' : 1 }".Replace("'", "\"");
+                D = 1,
+                I = 1,
+                L = 1,
+                S = 1
+            };
+            var json = obj.ToJson();
+            var expected = "{ 'D' : 1, 'I' : 1, 'L' : 1, 'S' : '1' }".Replace("'", "\"");
             Assert.AreEqual(expected, json);
 
             var bson = obj.ToBson();
@@ -435,10 +834,15 @@
         [Test]
         public void TestMax() {
             var obj = new TestClass {
-                Int32 = int.MaxValue
-            };
-            var json = obj.ToJson();
-            var expected = ("{ 'Int32' : " + int.MaxValue.ToString() + " }").Replace("'", "\"");
+                D = int.MaxValue,
+                I = int.MaxValue,
+                L = int.MaxValue,
+                S = int.MaxValue
+            };
+            var json = obj.ToJson();
+            var expected = "{ 'D' : #, 'I' : #, 'L' : #, 'S' : '#' }";
+            expected = expected.Replace("#", int.MaxValue.ToString());
+            expected = expected.Replace("'", "\"");
             Assert.AreEqual(expected, json);
 
             var bson = obj.ToBson();
@@ -450,16 +854,28 @@
     [TestFixture]
     public class Int64SerializerTests {
         public class TestClass {
-            public long Int64 { get; set; }
+            [BsonRepresentation(BsonType.Double)]
+            public long D;
+            [BsonRepresentation(BsonType.Int32)]
+            public long I;
+            [BsonRepresentation(BsonType.Int64)]
+            public long L;
+            [BsonRepresentation(BsonType.String)]
+            public long S;
         }
 
         [Test]
         public void TestMin() {
             var obj = new TestClass {
-                Int64 = long.MinValue
-            };
-            var json = obj.ToJson();
-            var expected = ("{ 'Int64' : " + long.MinValue.ToString() + " }").Replace("'", "\"");
+                D = 0,
+                I = 0,
+                L = long.MinValue,
+                S = long.MinValue
+            };
+            var json = obj.ToJson();
+            var expected = "{ 'D' : 0, 'I' : 0, 'L' : #, 'S' : '#' }";
+            expected = expected.Replace("#", long.MinValue.ToString());
+            expected = expected.Replace("'", "\"");
             Assert.AreEqual(expected, json);
 
             var bson = obj.ToBson();
@@ -470,10 +886,13 @@
         [Test]
         public void TestMinusOne() {
             var obj = new TestClass {
-                Int64 = -1
-            };
-            var json = obj.ToJson();
-            var expected = "{ 'Int64' : -1 }".Replace("'", "\"");
+                D = -1,
+                I = -1,
+                L = -1,
+                S = -1
+            };
+            var json = obj.ToJson();
+            var expected = "{ 'D' : -1, 'I' : -1, 'L' : -1, 'S' : '-1' }".Replace("'", "\"");
             Assert.AreEqual(expected, json);
 
             var bson = obj.ToBson();
@@ -484,10 +903,13 @@
         [Test]
         public void TestZero() {
             var obj = new TestClass {
-                Int64 = 0
-            };
-            var json = obj.ToJson();
-            var expected = "{ 'Int64' : 0 }".Replace("'", "\"");
+                D = 0,
+                I = 0,
+                L = 0,
+                S = 0
+            };
+            var json = obj.ToJson();
+            var expected = "{ 'D' : 0, 'I' : 0, 'L' : 0, 'S' : '0' }".Replace("'", "\"");
             Assert.AreEqual(expected, json);
 
             var bson = obj.ToBson();
@@ -498,10 +920,13 @@
         [Test]
         public void TestOne() {
             var obj = new TestClass {
-                Int64 = 1
-            };
-            var json = obj.ToJson();
-            var expected = "{ 'Int64' : 1 }".Replace("'", "\"");
+                D = 1,
+                I = 1,
+                L = 1,
+                S = 1
+            };
+            var json = obj.ToJson();
+            var expected = "{ 'D' : 1, 'I' : 1, 'L' : 1, 'S' : '1' }".Replace("'", "\"");
             Assert.AreEqual(expected, json);
 
             var bson = obj.ToBson();
@@ -512,10 +937,15 @@
         [Test]
         public void TestMax() {
             var obj = new TestClass {
-                Int64 = long.MaxValue
-            };
-            var json = obj.ToJson();
-            var expected = ("{ 'Int64' : " + long.MaxValue.ToString() + " }").Replace("'", "\"");
+                D = 0,
+                I = 0,
+                L = long.MaxValue,
+                S = long.MaxValue
+            };
+            var json = obj.ToJson();
+            var expected = "{ 'D' : 0, 'I' : 0, 'L' : #, 'S' : '#' }";
+            expected = expected.Replace("#", long.MaxValue.ToString());
+            expected = expected.Replace("'", "\"");
             Assert.AreEqual(expected, json);
 
             var bson = obj.ToBson();
@@ -528,15 +958,22 @@
     public class ObjectIdSerializerTests {
         public class TestClass {
             public ObjectId ObjectId { get; set; }
+            [BsonRepresentation(BsonType.String)]
+            public ObjectId String { get; set; }
         }
 
         [Test]
         public void TestSerializer() {
-            var obj = new TestClass {
-                ObjectId = new ObjectId(1, 2, 3, 4)
-            };
-            var json = obj.ToJson();
-            var expected = ("{ 'ObjectId' : { '$oid' : '000000010000020003000004' } }").Replace("'", "\"");
+            var objectId = new ObjectId(1, 2, 3, 4);
+            var obj = new TestClass {
+                ObjectId = objectId,
+                String = objectId
+            };
+            var json = obj.ToJson();
+            var expected = ("{ 'ObjectId' : #O, 'String' : #S }");
+            expected = expected.Replace("#O", "{ '$oid' : '000000010000020003000004' }");
+            expected = expected.Replace("#S", "'000000010000020003000004'");
+            expected = expected.Replace("'", "\"");
             Assert.AreEqual(expected, json);
 
             var bson = obj.ToBson();
